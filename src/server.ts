--- conflicted
+++ resolved
@@ -52,19 +52,11 @@
 // Database configuration
 const dataSourceOptions: DataSourceOptions = {
   type: 'mysql',
-<<<<<<< HEAD
   host: process.env.NODE_ENV === 'production' ? process.env.LOCAL_DB_HOST : 'srv834.hstgr.io',
   port:3306,
   username: process.env.NODE_ENV === 'production' ? process.env.LOCAL_DB_USERNAME : 'u595570778_dhikcar',
   password: process.env.NODE_ENV === 'production' ? process.env.LOCAL_DB_PASSWORD : 'Dhikcar-web333',
   database: process.env.NODE_ENV === 'production' ? process.env.LOCAL_DB_NAME : 'u595570778_dhikcarweb333',
-=======
-  host: process.env.NODE_ENV === 'production' ? process.env.LOCAL_DB_HOST : 'nozomi.proxy.rlwy.net',
-  port: process.env.NODE_ENV === 'production' ? process.env.LOCAL_DB_PORT : '43057',
-  username: process.env.NODE_ENV === 'production' ? process.env.LOCAL_DB_USERNAME : 'root',
-  password: process.env.NODE_ENV === 'production' ? process.env.LOCAL_DB_PASSWORD : 'lEhfxeIJPcnHblmqVOluVDNmYeGjKDBn',
-  database: process.env.NODE_ENV === 'production' ? process.env.LOCAL_DB_NAME : 'railway',
->>>>>>> 247044a3
 
   entities: [
     UserAuth,
