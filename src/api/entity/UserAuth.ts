--- conflicted
+++ resolved
@@ -173,16 +173,8 @@
   reportedByUsers!: UserReport[];
 
   // Property relations
-<<<<<<< HEAD
-  // Keep relation for user-to-cars to enable cascade operations from user
-  // Note: The owning side is on CarDetails with userId FK
-  // import left commented at top originally; we avoid circular deps by string callback
-  @OneToMany('CarDetails', 'user')
-  carDetails!: any[];
-=======
   @OneToMany(() => CarDetails, (carDetails) => carDetails.user)
   carDetails!: CarDetails[];
->>>>>>> a599e3e9
 
   // PropertyRequirement relations
   @OneToMany(() => CarRequirement, (requirement: any) => requirement.user)
