--- conflicted
+++ resolved
@@ -170,16 +170,8 @@
   reportedByUsers!: UserReport[];
 
   // Property relations
-<<<<<<< HEAD
   @OneToMany(() => CarDetails, (carDetails) => carDetails.user)
   carDetails!: CarDetails[];
-=======
-  // Keep relation for user-to-cars to enable cascade operations from user
-  // Note: The owning side is on CarDetails with userId FK
-  // import left commented at top originally; we avoid circular deps by string callback
-  @OneToMany('CarDetails', 'user')
-  carDetails!: any[];
->>>>>>> 247044a3
 
   // PropertyRequirement relations
   @OneToMany(() => CarRequirement, (requirement: any) => requirement.user)
