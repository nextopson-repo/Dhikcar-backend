import { Request, Response } from 'express';
import { Between, In, IsNull, Like, Not } from 'typeorm';

// import { generatePresignedUrl } from '@/api/controllers/s3/cloudinaryController';
import { Address } from '@/api/entity/Address';
import { CarDetails } from '@/api/entity/CarDetails';
import { CarEnquiry } from '@/api/entity/CarEnquiry';
<<<<<<< HEAD
import { RepublishCarDetails } from '@/api/entity/RepublishCars';
=======
import { CarImages } from '@/api/entity/CarImages';
>>>>>>> a599e3e9
import { SavedCar } from '@/api/entity/SavedCars';
import { UserAuth } from '@/api/entity/UserAuth';
import { sendEmailNotification } from '@/common/utils/mailService';
import { AppDataSource } from '@/server';

// Custom type for request user
type RequestUser = {
  id: string;
  userType: 'Dealer' | 'Owner' | 'EndUser';
  email: string;
  mobileNumber: string;
  isAdmin?: boolean;
};

// Car creation/update request type
export interface CarRequest extends Omit<Request, 'user'> {
  body: {
    carDetailsId?: string;
    userId?: string;
    addressState?: string;
    addressCity?: string;
    addressLocality?: string;
    imageKeys?: string[];
    category: string;
    carName?: string;
    isSale?: 'Sell' | 'Buy';
    carPrice?: number;
    isSold?: boolean;
  };
  user?: RequestUser;
}

// Interface for car image with presigned URL
interface CarDetailsImageWithUrl {
  imageKey: string;
  presignedUrl: string;
}

// Type for car details response with images that have presigned URLs
type CarDetailsResponseType = {
  id: string;
  userId: string | null;
  address: Address;
  title: string;
  description: string;
  carName: string | null;
  brand: string | null;
  model: string | null;
  variant: string | null;
  fuelType: 'Petrol' | 'Diesel' | 'CNG' | 'Electric';
  manufacturingYear: number;
  transmission: 'Manual' | 'Automatic';
  kmDriven: number;
  registrationYear: number;
  seats: number;
  ownership: '1st' | '2nd' | '3rd' | '3+';
  bodyType: string | null;
  isSale: 'Sell' | 'Buy' | null;
  carPrice: number;
  isSold: boolean;
  isActive: boolean;
  createdBy: string;
  updatedBy: string;
  createdAt: Date;
  updatedAt: Date;
  carImages: CarDetailsImageWithUrl[];
  enquiries?: {
    viewCars: number;
    calling: number;
  };
  ownerDetails?: {
    name: string | null;
    email: string | null;
    mobileNumber: string | null;
  };
  isSaved?: boolean;
  isReported?: boolean;
};

// Type for filtered car details data based on subcategory requirements
// type FilteredCarsData = {
//   id: string;
//   userId: string;
//   address: Address;
//   title: string;
//   description: string;
//   category: string;
//   isSale: 'Sell' | 'Buy' | null;
//   carPrice: number;
//   isSold: boolean;
//   carImages: CarDetailsImageWithUrl[];
//   createdBy: string;
//   updatedBy: string;
//   createdAt: Date;
//   updatedAt: Date;
//   // Optional fields that may be included based on subcategory
//   carName?: string | null;
//   length?: number | null;
//   width?: number | null;
//   groundHeight?: number | null;
// };

// Helper to map car images array to CarDetailsImageWithUrl (with presigned URLs)
async function mapCarDetailsImages(images: string[]): Promise<CarDetailsImageWithUrl[]> {
  try {
    if (!images || !Array.isArray(images)) {
      console.warn('Images is not an array or is null/undefined');
      return [];
    }

    const mappedImages = await Promise.all(
      images
        .filter((imageKey) => imageKey && imageKey.trim()) // Ensure imageKey exists and is not empty
        .map(async (imageKey) => {
          try {
            // Check if AWS environment variables are set
            const bucketName = process.env.AWS_S3_BUCKET;
            const region = process.env.AWS_REGION;

            if (!bucketName || !region) {
              console.warn('AWS environment variables not set, using fallback URL');
              return {
                imageKey: imageKey,
                presignedUrl: `https://via.placeholder.com/400x300?text=Image+Not+Available`,
              };
            }

            return {
              imageKey: imageKey,
              presignedUrl: `https://via.placeholder.com/400x300?text=Image+Not+Available`,
            };
          } catch (error) {
            console.error('Error generating presigned URL for image:', imageKey, error);
            return {
              imageKey: imageKey,
              presignedUrl: 'https://via.placeholder.com/400x300?text=Image+Not+Available',
            };
          }
        })
    );

    return mappedImages.filter((img) => img !== null);
  } catch (error) {
    console.error('Error in mapCarDetailsImages:', error);
    return [];
  }
}

// Consistent mapping for a single car details
async function mapCarDetailsResponse(car: CarDetails): Promise<CarDetailsResponseType> {
  try {
    if (!car) {
      console.error('Car is null or undefined in mapCarDetailsResponse');
      throw new Error('Car is null or undefined');
    }

    const carImages = await mapCarDetailsImages(car.carImages || []);
    return {
      ...car,
      carImages: carImages,
    };
  } catch (error) {
    console.error('Error in mapCarDetailsResponse:', error);
    // Return car with empty images array if mapping fails
    return {
      ...car,
      carImages: [],
    };
  }
}

/**
 * Format date to relative time string
 */
export const formateTime = (time: Date) => {
  const now = new Date();
  const diffInSeconds = Math.floor((now.getTime() - time.getTime()) / 1000);

  if (diffInSeconds < 30) {
    return 'just now';
  } else if (diffInSeconds < 60) {
    return `${diffInSeconds}sec ago`;
  } else if (diffInSeconds < 3600) {
    const minutes = Math.floor(diffInSeconds / 60);
    return `${minutes}min ago`;
  } else if (diffInSeconds < 86400) {
    const hours = Math.floor(diffInSeconds / 3600);
    return `${hours} hour${hours > 1 ? 's' : ''} ago`;
  } else if (diffInSeconds < 2592000) {
    const days = Math.floor(diffInSeconds / 86400);
    return `${days}day${days > 1 ? 's' : ''} ago`;
  } else if (diffInSeconds < 31536000) {
    const months = Math.floor(diffInSeconds / 2592000);
    return `${months} month${months > 1 ? 's' : ''} ago`;
  } else {
    const years = Math.floor(diffInSeconds / 31536000);
    return `${years} year${years > 1 ? 's' : ''} ago`;
  }
};

export const formatCarPrice = (price: number): string => {
  if (!price || price <= 0) {
    return '0';
  }

  // For prices less than 1000, show as is
  if (price < 1000) {
    return `${price}`;
  }

  // For prices 1000 to 99999, format as k
  if (price < 100000) {
    const kValue = price / 1000;
    if (kValue === Math.floor(kValue)) {
      return `${kValue}K`;
    } else {
      return `${kValue.toFixed(1)}K`;
    }
  }

  // For prices 1,00,000 to 99,99,999 format as l
  if (price < 10000000) {
    const lValue = price / 100000;
    if (lValue === Math.floor(lValue)) {
      return `${lValue}L`;
    } else {
      return `${lValue.toFixed(1)}L`;
    }
  }

  // For prices 1,00,00,000 and above, format as cr
  const crValue = price / 10000000;
  if (crValue === Math.floor(crValue)) {
    return `${crValue}Cr`;
  } else {
    return `${crValue.toFixed(1)}Cr`;
  }
};

/**
 * Get Cars owned by a specific user with pagination and filtering
 */
export const getUserCars = async (req: Request, res: Response) => {
  try {
    const { userId, search, isSale, carTypes, priceRange, sort = 'newest' } = req.body;
    const { page = 1, limit = 10 } = req.query;
    const skip = (Number(page) - 1) * Number(limit);

    if (!userId) {
      return res.status(400).json({ message: 'User ID is required' });
    }

    const carsRepo = AppDataSource.getRepository(CarDetails);
    const carEnquiryRepo = AppDataSource.getRepository(CarEnquiry);
    const userRepo = AppDataSource.getRepository(UserAuth);
    const savedCarsRepo = AppDataSource.getRepository(SavedCar);

    // Get saved cars
    const SavedCars = await savedCarsRepo.find({ where: { userId }, select: ['carId'] });
    const savedCarIds = SavedCars.map((sc: any) => sc.carId);

    // Query builder with correct alias
    const queryBuilder = carsRepo
      .createQueryBuilder('car')
      .leftJoinAndSelect('car.address', 'address')
      .where('car.userId = :userId', { userId });

    // 🔍 Search
    if (search && search.trim()) {
      const searchTerm = `%${search.trim()}%`;
      queryBuilder.andWhere(
        '(car.carName LIKE :search OR car.description LIKE :search OR address.city LIKE :search OR address.state LIKE :search OR address.locality LIKE :search OR CAST(car.carPrice AS CHAR) LIKE :search)',
        { search: searchTerm }
      );
    }

    // Filter isSale
    if (isSale !== undefined) {
      queryBuilder.andWhere('car.isSale = :isSale', { isSale });
    }

    // Filter by type
    if (carTypes && carTypes.length > 0) {
      queryBuilder.andWhere('car.bodyType IN (:...carTypes)', { carTypes });
    }

    // Filter by price
    if (priceRange) {
      queryBuilder.andWhere('car.carPrice BETWEEN :minPrice AND :maxPrice', {
        minPrice: priceRange.min * 1000,
        maxPrice: priceRange.max * 1000,
      });
    }

    // Total count
    const totalCount = await queryBuilder.getCount();

    // Paginated data
    const carDetails = await queryBuilder
      .skip(skip)
      .take(Number(limit))
      .orderBy('car.createdAt', sort === 'newest' ? 'DESC' : 'ASC')
      .getMany();

    if (!carDetails || carDetails.length === 0) {
      return res.status(200).json({
        message: 'No cars found for this user',
        carDetails: [],
        totalCount: 0,
        currentPage: Number(page),
        totalPages: 0,
        hasMore: false,
      });
    }

    // Map response
    const carDetailsWithUrls = await Promise.all(
      carDetails.map(async (carDetail) => {
        try {
          const carEnquiries = await carEnquiryRepo.find({
            where: { carId: carDetail.id },
            order: { createdAt: 'DESC' },
          });

          const carOwner = carDetail.userId ? await userRepo.findOne({
            where: { id: carDetail.userId },
            select: ['fullName', 'email', 'mobileNumber'],
          }) : null;

          const time = formateTime(carDetail.createdAt);

          return {
            id: carDetail.id,
            // title: carDetail.carName,
            title: `${carDetail.brand} ${carDetail.model } ${carDetail.variant}`,
            description: carDetail.description,
            price: carDetail.carPrice,
            isSale: carDetail.isSale,
            fuel: carDetail.fuelType,
            kmDriven: carDetail.kmDriven,
            seats: carDetail.seats,
            transmission: carDetail.transmission,
            bodyType: carDetail.bodyType,
            images: carDetail.carImages || [],
            address: {
              city: carDetail.address?.city || null,
              state: carDetail.address?.state || null,
              locality: carDetail.address?.locality || null,
            },
            createdAt: carDetail.createdAt,
            updatedAt: carDetail.updatedAt,
            isSaved: savedCarIds.includes(carDetail.id),
            enquiries: {
              viewProperty: carEnquiries.length,
              calling: carEnquiries.filter((enq: any) => enq.calling).length,
            },
            ownerDetails: {
              name: carOwner?.fullName || null,
              email: carOwner?.email || null,
              mobileNumber: carOwner?.mobileNumber || null,
            },
          };
        } catch (error) {
          console.error('Error processing carDetail:', carDetail.id, error);
          return null;
        }
      })
    );

    const validCars = carDetailsWithUrls.filter((c) => c !== null);

    return res.status(200).json({
      message: 'Cars retrieved successfully',
      cars: validCars,
      totalCount,
      currentPage: Number(page),
      totalPages: Math.ceil(totalCount / Number(limit)),
      hasMore: skip + carDetails.length < totalCount,
    });
  } catch (error) {
    console.error('Error in getUserCars:', error);
    return res.status(500).json({
      message: 'Server error',
      error: error instanceof Error ? error.message : 'Unknown error',
    });
  }
};

/**
 * Get cars by their IDs with complete details and owner information
 */
export const getUserCarsByIds = async (req: Request, res: Response) => {
  try {
    const {
      userId,
      carDetailIds,
      search,
      isSale,
      carTypes,
      priceRange,
      sort = 'newest',
      showAll = false, // New parameter to show all properties when user is viewing their own profile
    } = req.body;

    console.log('getUserCarsByIds called with params:', {
      userId,
      carDetailIds,
      search,
      isSale,
      carTypes,
      priceRange,
      sort,
      showAll,
    });

    if (!userId) {
      return res.status(400).json({ message: 'User ID is required' });
    }

    // If showAll is true, we don't need carDetailIds validation
    if (!showAll && (!carDetailIds || !Array.isArray(carDetailIds) || carDetailIds.length === 0)) {
      return res.status(400).json({ message: 'CarDetail IDs array is required' });
    }

    const carRepo = AppDataSource.getRepository(CarDetails);
    const carEnquiryRepo = AppDataSource.getRepository(CarEnquiry);
    const userRepo = AppDataSource.getRepository(UserAuth);

    // Use query builder for more complex queries with search, filter, and sort
    const queryBuilder = carRepo
      .createQueryBuilder('car')
      .leftJoinAndSelect('car.address', 'address')
      .where('car.userId = :userId', { userId });

    // Only add carDetailIds filter if showAll is false
    if (!showAll && carDetailIds && carDetailIds.length > 0) {
      queryBuilder.andWhere('car.id IN (:...carDetailIds)', { carDetailIds });
    }

    // Add search functionality
    if (search && search.trim()) {
      const searchTerm = `%${search.trim()}%`;
      console.log('Search term:', searchTerm);

      queryBuilder.andWhere(
        '(car.title LIKE :search OR car.carName LIKE :search OR car.description LIKE :search OR address.city LIKE :search OR address.state LIKE :search OR address.locality LIKE :search OR CAST(car.carPrice AS CHAR) LIKE :search)',
        { search: searchTerm }
      );
    }

    if (isSale !== undefined) {
      queryBuilder.andWhere('property.isSale = :isSale', { isSale });
    }

    if (carTypes && carTypes.length > 0) {
      queryBuilder.andWhere('car.subCategory IN (:...carTypes)', { carTypes });
    }

    if (priceRange) {
      queryBuilder.andWhere('car.carPrice BETWEEN :minPrice AND :maxPrice', {
        minPrice: priceRange.min * 1000, // Convert to actual price
        maxPrice: priceRange.max * 1000,
      });
    }

    // Get cars with sorting
    const cars = await queryBuilder.orderBy('car.createdAt', sort === 'newest' ? 'DESC' : 'ASC').getMany();

    if (!cars || cars.length === 0) {
      return res.status(200).json({
        message: 'No properties found for the specified IDs',
        properties: [],
        totalCount: 0,
        filteredCount: 0,
      });
    }

    const carsWithUrls = await Promise.all(
      cars.map(async (car) => {
        try {
          const carResponse = await mapCarDetailsResponse(car);

          // Get property enquiries for this property
          const carEnquiries = await carEnquiryRepo.find({
            where: { carId: car.id },
            order: { createdAt: 'DESC' },
          });

          const carOwner = car.userId ? await userRepo.findOne({
            where: { id: car.userId },
            select: ['fullName', 'email', 'mobileNumber'],
          }) : null;

          return {
            ...carResponse,
            enquiries: {
              viewProperty: carEnquiries.length,
              calling: carEnquiries.filter((enquiry) => enquiry.calling).length,
            },
            ownerDetails: {
              name: carOwner?.fullName || null,
              email: carOwner?.email || null,
              mobileNumber: carOwner?.mobileNumber || null,
            },
          };
        } catch (error) {
          console.error('Error processing car:', car.id, error);
          return null;
        }
      })
    );

    // Filter out any null values from failed processing
    const validCarsWithUrls = carsWithUrls.filter((car) => car !== null);

    return res.status(200).json({
      message: showAll ? 'All cars retrieved successfully' : 'Filtered cars retrieved successfully',
      cars: validCarsWithUrls,
      totalCount: validCarsWithUrls.length,
      filteredCount: validCarsWithUrls.length,
      requestedIds: showAll ? undefined : carDetailIds,
      foundIds: cars.map((c) => c.id),
      showAll: showAll,
    });
  } catch (error) {
    console.error('Error in getUserCarsByIds:', error);
    return res.status(500).json({
      message: 'Server error',
      error: error instanceof Error ? error.message : 'Unknown error',
    });
  }
};
/**
 * Get all cars with pagination, filtering, and user type restrictions
 */

export const getAllCars = async (req: Request, res: Response) => {
  try {
    const {
      userType,
      priceRange,
      brands,
      model,
      modelYear,
      location,
      bodyType,
      fuelType,
      search,
      sort = 'newest'
    } = req.body;
    const { page = 1, limit = 10 } = req.query;
    const skip = (Number(page) - 1) * Number(limit);

    // Input validation
    if (isNaN(Number(page)) || Number(page) < 1) {
      return res.status(400).json({
        success: false,
        message: 'Page must be a positive integer',
        error: 'INVALID_PAGE'
      });
    }

    if (isNaN(Number(limit)) || Number(limit) < 1 || Number(limit) > 100) {
      return res.status(400).json({
        success: false,
        message: 'Limit must be a positive integer between 1 and 100',
        error: 'INVALID_LIMIT'
      });
    }

    // Validate and normalize userType to array
    let normalizedUserType: string[] | undefined;
    if (userType) {
      if (typeof userType === 'string') {
        normalizedUserType = [userType];
      } else if (Array.isArray(userType)) {
        normalizedUserType = userType.filter(type => typeof type === 'string');
      } else {
        return res.status(400).json({
          success: false,
          message: 'userType must be a string or array of strings',
          error: 'INVALID_USER_TYPE'
        });
      }
    }

    // Validate priceRange
    if (priceRange && (typeof priceRange !== 'object' || !priceRange.min || !priceRange.max)) {
      return res.status(400).json({
        success: false,
        message: 'priceRange must be an object with min and max properties',
        error: 'INVALID_PRICE_RANGE'
      });
    }

    if (priceRange && (isNaN(Number(priceRange.min)) || isNaN(Number(priceRange.max)))) {
      return res.status(400).json({
        success: false,
        message: 'priceRange min and max must be valid numbers',
        error: 'INVALID_PRICE_RANGE'
      });
    }

    // Validate modelYear
    if (modelYear && (typeof modelYear !== 'object' || !modelYear.min || !modelYear.max)) {
      return res.status(400).json({
        success: false,
        message: 'modelYear must be an object with min and max properties',
        error: 'INVALID_MODEL_YEAR'
      });
    }

    if (modelYear && (isNaN(Number(modelYear.min)) || isNaN(Number(modelYear.max)))) {
      return res.status(400).json({
        success: false,
        message: 'modelYear min and max must be valid numbers',
        error: 'INVALID_MODEL_YEAR'
      });
    }

    // Validate arrays
    const validateStringArray = (value: any, fieldName: string) => {
      if (value && !Array.isArray(value)) {
        return res.status(400).json({
          success: false,
          message: `${fieldName} must be an array`,
          error: `INVALID_${fieldName.toUpperCase()}`
        });
      }
      if (value && !value.every((item: any) => typeof item === 'string')) {
        return res.status(400).json({
          success: false,
          message: `${fieldName} must be an array of strings`,
          error: `INVALID_${fieldName.toUpperCase()}`
        });
      }
      return null;
    };

    const brandsValidation = validateStringArray(brands, 'brands');
    if (brandsValidation) return brandsValidation;

    const modelValidation = validateStringArray(model, 'model');
    if (modelValidation) return modelValidation;

    const locationValidation = validateStringArray(location, 'location');
    if (locationValidation) return locationValidation;

    const bodyTypeValidation = validateStringArray(bodyType, 'bodyType');
    if (bodyTypeValidation) return bodyTypeValidation;

    const fuelTypeValidation = validateStringArray(fuelType, 'fuelType');
    if (fuelTypeValidation) return fuelTypeValidation;

    // Validate sort
    if (sort && !['newest', 'oldest'].includes(sort)) {
      return res.status(400).json({
        success: false,
        message: 'sort must be either "newest" or "oldest"',
        error: 'INVALID_SORT'
      });
    }

    const carRepo = AppDataSource.getRepository(CarDetails);

<<<<<<< HEAD

    // Build query with proper joins for userType filtering
    let queryBuilder;
    try {
      queryBuilder = carRepo
        .createQueryBuilder('car')
        .leftJoinAndSelect('car.address', 'address')
        .leftJoinAndSelect('car.user', 'user')
        .where('car.isSold = :isSold', { isSold: false });

      // Add userType filter if provided
      if (normalizedUserType && normalizedUserType.length > 0) {
        queryBuilder.andWhere('user.userType IN (:...userTypes)', { userTypes: normalizedUserType });
      }
    } catch (queryError) {
      console.error('Error building query:', queryError);
      return res.status(500).json({
        success: false,
        message: 'Database query error',
        error: 'QUERY_BUILD_ERROR'
      });
    }

    // Add other filters
    if (priceRange?.min !== undefined && priceRange?.max !== undefined) {
      queryBuilder.andWhere('car.carPrice BETWEEN :minPrice AND :maxPrice', {
        minPrice: priceRange.min,
        maxPrice: priceRange.max,
      });
    }

    if (brands?.length > 0) {
      queryBuilder.andWhere('car.brand IN (:...brands)', { brands });
    }

    if (model?.length > 0) {
      queryBuilder.andWhere('car.model IN (:...models)', { models: model });
    }

    if (modelYear?.min !== undefined && modelYear?.max !== undefined) {
      queryBuilder.andWhere('car.manufacturingYear BETWEEN :minYear AND :maxYear', {
        minYear: modelYear.min,
        maxYear: modelYear.max,
      });
    }

    if (bodyType?.length > 0) {
      queryBuilder.andWhere('car.bodyType IN (:...bodyTypes)', { bodyTypes: bodyType });
    }

    if (fuelType?.length > 0) {
      queryBuilder.andWhere('car.fuelType IN (:...fuelTypes)', { fuelTypes: fuelType });
    }
=======
    // Build query builder for filtering
    let queryBuilder = carRepo
      .createQueryBuilder('car')
      .leftJoinAndSelect('car.address', 'address')
      .leftJoinAndSelect('car.carImages', 'carImages')
      .leftJoinAndSelect('car.user', 'user');

    // Apply filters
    if (priceRange && priceRange.length === 2) {
      queryBuilder = queryBuilder.andWhere('car.price BETWEEN :minPrice AND :maxPrice', {
        minPrice: priceRange[0],
        maxPrice: priceRange[1]
      });
    }

    if (brands && brands.length > 0) {
      queryBuilder = queryBuilder.andWhere('car.brand IN (:...brands)', { brands });
    }

    if (modelYear) {
      queryBuilder = queryBuilder.andWhere('car.modelYear = :modelYear', { modelYear });
    }

    if (location && location.length > 0) {
      queryBuilder = queryBuilder.andWhere(
        '(address.state IN (:...locations) OR address.city IN (:...locations))',
        { locations: location }
      );
    }

    if (bodyType && bodyType.length > 0) {
      queryBuilder = queryBuilder.andWhere('car.bodyType IN (:...bodyTypes)', { bodyTypes: bodyType });
    }

    if (fuelType && fuelType.length > 0) {
      queryBuilder = queryBuilder.andWhere('car.fuelType IN (:...fuelTypes)', { fuelTypes: fuelType });
    }

    if (search) {
      queryBuilder = queryBuilder.andWhere(
        '(car.brand ILIKE :search OR car.model ILIKE :search OR car.variant ILIKE :search)',
        { search: `%${search}%` }
      );
    }

    // Apply userType filter
    if (userType === 'Dealer') {
      queryBuilder = queryBuilder.andWhere(
        '(user.userType = :dealerType OR car.workingWithDealer = :workingWithDealer)',
        { dealerType: 'Dealer', workingWithDealer: true }
      );
    }

    // Apply sorting
    if (sort === 'newest') {
      queryBuilder = queryBuilder.orderBy('car.createdAt', 'DESC');
    } else if (sort === 'oldest') {
      queryBuilder = queryBuilder.orderBy('car.createdAt', 'ASC');
    } else if (sort === 'price_low') {
      queryBuilder = queryBuilder.orderBy('car.price', 'ASC');
    } else if (sort === 'price_high') {
      queryBuilder = queryBuilder.orderBy('car.price', 'DESC');
    }

    // Get total count for pagination
    const totalCount = await queryBuilder.getCount();

    // Apply pagination
    const cars = await queryBuilder
      .skip(skip)
      .take(Number(limit))
      .getMany();
>>>>>>> a599e3e9

    // Add location filter to query builder
    if (location?.length > 0) {
      queryBuilder.andWhere(
        '(address.state IN (:...locations) OR address.city IN (:...locations))',
        { locations: location }
      );
    }

    // Add search filter to query builder
    if (search?.trim()) {
      const searchTerm = `%${search.trim()}%`;
      queryBuilder.andWhere(
        '(car.carName LIKE :search OR car.description LIKE :search OR car.brand LIKE :search OR car.model LIKE :search OR address.city LIKE :search OR address.state LIKE :search OR address.locality LIKE :search)',
        { search: searchTerm }
      );
    }

    let totalCount: number;
    let cars: CarDetails[];

    try {
      totalCount = await queryBuilder.getCount();
    } catch (countError) {
      console.error('Error getting total count:', countError);
      return res.status(500).json({
        success: false,
        message: 'Database error while counting cars',
        error: 'COUNT_ERROR'
      });
    }

    try {
      // ✅ fetch cars with proper filtering
      cars = await queryBuilder
        .skip(skip)
        .take(Number(limit))
        .orderBy('car.createdAt', sort === 'newest' ? 'DESC' : 'ASC')
        .getMany();
    } catch (fetchError) {
      console.error('Error fetching cars:', fetchError);
      return res.status(500).json({
        success: false,
        message: 'Database error while fetching cars',
        error: 'FETCH_ERROR'
      });
    }

    if (cars.length === 0) {
      return res.status(200).json({
        message: 'No cars found',
        cars: [],
        totalCount: 0,
        currentPage: Number(page),
        totalPages: 0,
        hasMore: false,
      });
    }
<<<<<<< HEAD

    // ✅ add user info manually (user is already loaded via join)
    let carsWithUser: any[];
    try {
      carsWithUser = await Promise.all(
        cars.map(async (car) => {
          try {
            const carResponse = await mapCarDetailsResponse(car);
            return {
              ...carResponse,
              user: car.user || null,
            };
          } catch (carError) {
            console.error('Error mapping car:', car.id, carError);
            return null;
          }
        })
      );

      // Filter out any null values from failed processing
      carsWithUser = carsWithUser.filter(car => car !== null);
    } catch (mappingError) {
      console.error('Error mapping cars:', mappingError);
      return res.status(500).json({
        success: false,
        message: 'Error processing car data',
        error: 'MAPPING_ERROR'
      });
    }
=======

    // Map cars with proper format including user details
    const carsWithUrls = await Promise.all(
      cars.map(async (car) => {
        const carResponse = await mapCarDetailsResponse(car);

        // Create response object with user details
        const carWithUser = {
          ...carResponse,
          user: {
            id: car.user.id,
            fullName: car.user.fullName,
            email: car.user.email,
            mobileNumber: car.user.mobileNumber,
            userType: car.user.userType,
          }
        };

        return carWithUser;
      })
    );
>>>>>>> a599e3e9

    return res.status(200).json({
      success: true,
      message: 'Cars retrieved successfully',
<<<<<<< HEAD
      cars: carsWithUser,
      totalCount: totalCount,
=======
      cars: carsWithUrls,
      totalCount,
>>>>>>> a599e3e9
      currentPage: Number(page),
      totalPages: Math.ceil(totalCount / Number(limit)),
      hasMore: skip + cars.length < totalCount,
    });
  } catch (error) {
    console.error('Unexpected error in getAllCars:', error);
    return res.status(500).json({
      success: false,
      message: 'Internal server error',
      error: 'UNEXPECTED_ERROR'
    });
  }
};

<<<<<<< HEAD
=======
// export const getAllCars = async (req: Request, res: Response) => {
//   try {
//     const { userType } = req.body;
//     const { page = 1, limit = 10 } = req.query;
//     const skip = (Number(page) - 1) * Number(limit);

//     const carRepo = AppDataSource.getRepository(CarDetails);
//     const userRepo = AppDataSource.getRepository(UserAuth);

//     // Get total count
//     const totalCount = await carRepo.count();

//     // Get cars with pagination
//     const cars = await carRepo.find({
//       relations: ['address', 'carImages', 'user'],
//       skip,
//       take: Number(limit),
//       order: {
//         createdAt: 'DESC',
//       },
//     });

//     if (!cars || cars.length === 0) {
//       return res.status(200).json({
//         message: 'No cars found',
//         cars: [],
//         totalCount: 0,
//         currentPage: Number(page),
//         totalPages: 0,
//         hasMore: false,
//       });
//     }

//     // Filter properties based on userType and workingWithOwner
//     const filteredCars = await Promise.all(
//       cars.map(async (car) => {
//         const carOwner = await userRepo.findOne({
//           where: { id: car.userId },
//           select: ['userType'],
//         });

//         // If requesting user is an agent and property owner is an owner/endUser who doesn't work with dealer for this property
//         if (
//           userType === 'Dealer' &&
//           (carOwner?.userType === 'Owner' || carOwner?.userType === 'EndUser') &&
//           car.workingWithDealer === false
//         ) {
//           return null;
//         }
//         return car;
//       })
//     );

//     // Remove null values from filtered cars
//     const validCars = filteredCars.filter((car) => car !== null);

//     const carsWithUrls = await Promise.all(
//       validCars.map(async (car) => {
//         const carResponse = await mapCarDetailsResponse(car);
//         return carResponse;
//       })
//     );

//     return res.status(200).json({
//       message: 'Cars retrieved successfully',
//       properties: carsWithUrls,
//       totalCount: validCars.length,
//       currentPage: Number(page),
//       totalPages: Math.ceil(validCars.length / Number(limit)),
//       hasMore: skip + validCars.length < totalCount,
//     });
//   } catch (error) {
//     console.error('Error in getAllCars:', error);
//     return res.status(500).json({ message: 'Server error' });
//   }
// };
>>>>>>> a599e3e9

/**
 * Search cars by category, subcategory, and city
 */
export const trendingCar = async (req: Request, res: Response) => {
  try {
    const { city, userType } = req.body;

    const { page = 1, limit = 10 } = req.query;

    // if (!subCategory || typeof subCategory !== 'string') {
    //   return res.status(400).json({
    //     success: false,
    //     message: 'Valid subCategory is required',
    //   });
    // }

    if (!city || typeof city !== 'string') {
      return res.status(400).json({
        success: false,
        message: 'Valid city is required',
      });
    }

    const sanitizedPage = Math.max(1, Number(page) || 1);
    const sanitizedLimit = Math.min(100, Math.max(1, Number(limit) || 10));
    const skip = (sanitizedPage - 1) * sanitizedLimit;

    const validUserTypes = ['Dealer', 'Owner', 'EndUser'];
    if (userType && !validUserTypes.includes(userType)) {
      return res.status(400).json({
        success: false,
        message: 'Invalid userType provided',
      });
    }

    const carRepo = AppDataSource.getRepository(CarDetails);
    const userRepo = AppDataSource.getRepository(UserAuth);
    const carEnquiryRepo = AppDataSource.getRepository(CarEnquiry);

    const whereClause = {
      // subCategory: subCategory as any,
      isActive: true,
      isSold: false,
      address: {
        city: Like(`%${city}%`),
      },
    };

    const cars = await carRepo.find({
      where: whereClause,
      relations: ['address'],
      order: { createdAt: 'DESC' },
    });

    if (!cars || cars.length === 0) {
      return res.status(200).json({
        success: true,
        message: 'No cars found',
        cars: [],
        totalCount: 0,
        currentPage: sanitizedPage,
        totalPages: 0,
        hasMore: false,
        searchLocation: { targetCity: city },
      });
    }

    const carEnquiries = await carEnquiryRepo.find({
      where: { carId: In(cars.map((c) => c.id)) },
    });

    const enquiryCounts = carEnquiries.reduce(
      (acc: any, enquiry: any) => {
        acc[enquiry.carId] = (acc[enquiry.carId] || 0) + 1;
        return acc;
      },
      {} as Record<string, number>
    );

<<<<<<< HEAD
    const allCarIds = new Set([...cars.map((c) => c.id), ...republishedCars.map((rc) => rc.carId)]);

    const allCars = await carRepo.find({
      where: {
        id: In(Array.from(allCarIds)),
      },
      relations: ['address'],
    });

    const sortedCars = allCars.sort((a, b) => (enquiryCounts[b.id] || 0) - (enquiryCounts[a.id] || 0));
=======
    const sortedCars = cars.sort((a, b) => (enquiryCounts[b.id] || 0) - (enquiryCounts[a.id] || 0));
>>>>>>> a599e3e9

    const subcategoryFilteredCars = sortedCars.filter((car) => car);

    // Collect all user IDs
    const userIds = new Set<string>();
    subcategoryFilteredCars.forEach((car: any) => {
      userIds.add(car.userId);
    });

    const users =
      userIds.size > 0
        ? await userRepo.find({
            where: { id: In(Array.from(userIds)) },
            select: ['id', 'fullName', 'userType', 'userProfileUrl', 'mobileNumber'],
          })
        : [];

    const userMap = new Map(users.map((user) => [user.id, user]));

    const filteredCars = subcategoryFilteredCars.filter((car: any) => {
      if (!userType || userType !== 'Dealer') {
        return true;
      }

      const carOwner = userMap.get(car.userId);
      if (!carOwner) {
        return true;
      }

      if ((carOwner.userType === 'Owner' || carOwner.userType === 'EndUser') && car.workingWithDealer === false) {
        return false;
      }
      return true;
    });

    if (!filteredCars.length) {
      return res.status(200).json({
        success: true,
        message: 'No cars found after filtering',
        cars: [],
        totalCount: 0,
        currentPage: sanitizedPage,
        totalPages: 0,
        hasMore: false,
        searchLocation: { targetCity: city },
      });
    }

    const carsWithDetails = await mapCarsWithDetails(filteredCars, userMap);

    const validCarsWithDetails = carsWithDetails.filter((car) => car !== null);

    return res.status(200).json({
      success: true,
      message: 'Properties retrieved successfully',
      properties: validCarsWithDetails,
      totalCount: sortedCars.length,
      currentPage: sanitizedPage,
      totalPages: Math.ceil(sortedCars.length / sanitizedLimit),
      hasMore: skip + filteredCars.length < sortedCars.length,
      searchLocation: {
        targetCity: city,
      },
    });
  } catch (error) {
    console.error('Error in trendingCar:', error);
    return res.status(500).json({
      success: false,
      message: 'Internal server error',
      error:
        process.env.NODE_ENV === 'development' ? (error instanceof Error ? error.message : 'Unknown error') : undefined,
    });
  }
};

// Helper function to map cars with complete details
async function mapCarsWithDetails(cars: CarDetails[], userMap: Map<string, any>) {
  return Promise.all(
    cars.map(async (car: CarDetails) => {
      try {
        const carResponse = await mapCarDetailsResponse(car);
<<<<<<< HEAD
        const republishInfo = republishMap.get(car.id);

        const originalOwner = car.userId ? userMap.get(car.userId) : null;

        let republisher = null;
        if (republishInfo) {
          republisher = userMap.get(republishInfo.republisherId);
        }

        const primaryOwner = republisher || originalOwner;
=======
        const carOwner = userMap.get(car.userId);
>>>>>>> a599e3e9

        const userProfileImage =
          'https://static.vecteezy.com/system/resources/previews/000/439/863/non_2x/vector-users-icon.jpg';

        const ownerData = {
<<<<<<< HEAD
          id: primaryOwner?.id || (republishInfo ? republishInfo.republisherId : car.userId) || null,
          fullName: primaryOwner?.fullName || 'Unknown Owner',
          userType: primaryOwner?.userType || 'Unknown',
          userProfileUrl: primaryOwner?.userProfileUrl || null,
          mobileNumber: primaryOwner?.mobileNumber || null,
=======
          id: carOwner?.id || car.userId || null,
          fullName: carOwner?.fullName || 'Unknown Owner',
          userType: carOwner?.userType || 'Unknown',
          userProfileKey: carOwner?.userProfileKey || null,
          mobileNumber: carOwner?.mobileNumber || null,
>>>>>>> a599e3e9
          userProfile: userProfileImage,
        };

        return {
          ...carResponse,
          owner: ownerData,
<<<<<<< HEAD
          isRepublished: !!republishInfo,
          republishDetails: republishInfo
            ? {
                republishId: republishInfo.id,
                republisherId: republishInfo.republisherId,
                status: republishInfo.status,
                republishedAt: republishInfo.createdAt,
              }
            : null,
          originalOwner:
            republishInfo && originalOwner
              ? {
                  id: originalOwner.id,
                  fullName: originalOwner.fullName,
                  userType: originalOwner.userType,
                  userProfileUrl: originalOwner.userProfileUrl,
                  mobileNumber: originalOwner.mobileNumber,
                }
              : null,
=======
>>>>>>> a599e3e9
        };
      } catch (error) {
        console.error('Error processing car:', car.id, error);
        return null;
      }
    })
  );
}

// Helper function to filter car based on userType and workingWithDealer
// async function filterCarsByUserType(cars: CarDetails[], userRepo: any, userType?: string) {
//   if (!userType || userType !== 'Owner') {
//     return cars; // No filtering needed for non-agent users
//   }

//   const filteredCars = await Promise.all(
//     cars.map(async (car) => {
//       try {
//         const carOwner = await userRepo.findOne({
//           where: { id: car.userId },
//           select: ['userType'],
//         });

//         // If requesting user is an agent and property owner is an owner/enduser who doesn't work with agents
//         if (carOwner?.userType === 'Owner' || carOwner?.userType === 'EndUser') {
//           if (car.workingWithDealer === false) {
//             return null; // Dealer cannot see this property
//           }
//         }
//         return car;
//       } catch (error) {
//         console.error(`Error filtering car ${car.id}:`, error);
//         return car; // Return property if error occurs during filtering
//       }
//     })
//   );

//   return filteredCars.filter((car) => car !== null);
// }

// Helper function to map properties with complete details
// async function mapCarsWithDetails(
//   cars: CarDetails[],
//   republishedCars: any[],
//   userMap: Map<string, any>
// ) {
//   return Promise.all(
//     cars.map(async (car) => {
//       try {
//         const carResponse = await mapCarResponse(car);
//         const republishInfo = republishedCars.find((rp) => rp.carId === car.id);

//         // Get original property owner
//         let originalOwner = userMap.get(car.userId);

//         // Fallback: if user not found in map, fetch individually
//         if (!originalOwner && car.userId) {
//           try {
//             const userRepo = AppDataSource.getRepository(UserAuth);
//             originalOwner = await userRepo.findOne({
//               where: { id: car.userId },
//               select: ['id', 'fullName', 'userType', 'userProfileUrl', 'mobileNumber'],
//             });
//             if (originalOwner) {
//               userMap.set(car.userId, originalOwner);
//             }
//           } catch (error) {
//             console.error(`Error fetching user ${car.userId}:`, error);
//           }
//         }

//         // Get republisher details if property is republished
//         let republisher = null;
//         if (republishInfo) {
//           republisher = userMap.get(republishInfo.republisherId);

//           // Fallback: if republisher not found in map, fetch individually
//           if (!republisher && republishInfo.republisherId) {
//             try {
//               const userRepo = AppDataSource.getRepository(UserAuth);
//               republisher = await userRepo.findOne({
//                 where: { id: republishInfo.republisherId },
//                 select: ['id', 'fullName', 'userType', 'userProfileUrl', 'mobileNumber'],
//               });
//               if (republisher) {
//                 userMap.set(republishInfo.republisherId, republisher);
//               }
//             } catch (error) {
//               console.error(`Error fetching republisher ${republishInfo.republisherId}:`, error);
//             }
//           }
//         }

//         // Determine the primary owner (republisher if republished, otherwise original owner)
//         const primaryOwner = republisher || originalOwner;

//         // Handle user profile image for primary owner
//         let userProfileImage =
//           'https://static.vecteezy.com/system/resources/previews/000/439/863/non_2x/vector-users-icon.jpg';
//         if (primaryOwner?.userProfileUrl) {
//           try {
//             const presignedUrl = await generatePresignedUrl(primaryOwner.userProfileUrl);
//             if (presignedUrl && presignedUrl.startsWith('http')) {
//               userProfileImage = presignedUrl;
//             }
//           } catch (error) {
//             console.error('Error generating presigned URL:', error);
//           }
//         }

//         // Ensure we always have valid owner data, even if user doesn't exist
//         const ownerData = {
//           id: primaryOwner?.id || car.userId || null,
//           fullName: primaryOwner?.fullName || 'Unknown Owner',
//           userType: primaryOwner?.userType || 'Unknown',
//           userProfileUrl: primaryOwner?.userProfileUrl || null,
//           mobileNumber: primaryOwner?.mobileNumber || null,
//           userProfile: userProfileImage,
//         };

//         return {
//           ...carResponse,
//           owner: ownerData,
//           isRepublished: !!republishInfo,
//           republishDetails: republishInfo
//             ? {
//                 republishId: republishInfo.id,
//                 republisherId: republishInfo.republisherId,
//                 status: republishInfo.status,
//                 republishedAt: republishInfo.createdAt,
//               }
//             : null,
//           // Original owner details (for republished properties)
//           originalOwner:
//             republishInfo && originalOwner
//               ? {
//                   id: originalOwner.id,
//                   fullName: originalOwner.fullName,
//                   userType: originalOwner.userType,
//                   userProfileUrl: originalOwner.userProfileUrl,
//                   mobileNumber: originalOwner.mobileNumber,
//                 }
//               : null,
//         };
//       } catch (error) {
//         console.error('Error processing car:', car.id, error);
//         return null;
//       }
//     })
//   );
// }

/**
 * Get offering cars with filtering by category, location, and user type
 * Supports pagination, agent visibility rules, and car status filtering
 */
export const offeringCar = async (req: Request, res: Response) => {
  try {
    const { filter, userType, city, state, isSale } = req.body;
    const { page = 1, limit = 10 } = req.query;

    const sanitizedPage = Math.max(1, Number(page) || 1);
    const sanitizedLimit = Math.min(100, Math.max(1, Number(limit) || 10));
    const skip = (sanitizedPage - 1) * sanitizedLimit;

    if (!filter) {
      return res.status(400).json({
        success: false,
        message: 'filter required',
      });
    }

    if (!AppDataSource.isInitialized) {
      return res.status(500).json({
        success: false,
        message: 'Database connection error',
      });
    }

    const carRepo = AppDataSource.getRepository(CarDetails);
    const userRepo = AppDataSource.getRepository(UserAuth);

    const queryBuilder = carRepo
      .createQueryBuilder('car')
      .leftJoinAndSelect('car.address', 'address')
      .where('car.isActive = :isActive', { isActive: true })
      .andWhere('car.isSold = :isSold', { isSold: false });

    if (filter !== 'All') {
      queryBuilder.andWhere('car.subCategory = :subCategory', { subCategory: filter });
    }

    if (isSale !== undefined) {
      queryBuilder.andWhere('car.isSale = :isSale', { isSale });
    }

    if (city) {
      queryBuilder.andWhere('LOWER(address.city) LIKE LOWER(:city)', { city: `%${city}%` });
    }

    if (state) {
      queryBuilder.andWhere('LOWER(address.state) LIKE LOWER(:state)', { state: `%${state}%` });
    }

    const totalCount = await queryBuilder.getCount();

    let cars;
    if (totalCount === 0 && (city || state)) {
      const fallbackQueryBuilder = carRepo
        .createQueryBuilder('car')
        .leftJoinAndSelect('car.address', 'address')
        .where('car.isActive = :isActive', { isActive: true })
        .andWhere('car.isSold = :isSold', { isSold: false });

      if (filter !== 'All') {
        fallbackQueryBuilder.andWhere('car.subCategory = :subCategory', { subCategory: filter });
      }

      if (isSale !== undefined) {
        fallbackQueryBuilder.andWhere('car.isSale = :isSale', { isSale });
      }

      cars = await fallbackQueryBuilder
        // .orderBy('car.createdAt', 'DESC')
        // .skip(skip)
        // .take(sanitizedLimit)
        .getMany();
    } else {
      cars = await queryBuilder.orderBy('car.createdAt', 'DESC').skip(skip).take(sanitizedLimit).getMany();
    }

    if (!cars || cars.length === 0) {
      return res.status(200).json({
        success: true,
        message: 'No cars found',
        data: {
          car: [],
          totalCount: 0,
          currentPage: sanitizedPage,
          totalPages: 0,
          hasMore: false,
        },
      });
    }

    const userIds = [...new Set(cars.map((p) => p.userId).filter((id): id is string => id !== null))];
    const users =
      userIds.length > 0
        ? await userRepo.find({
            where: { id: In(userIds) },
            select: ['id', 'fullName', 'userType', 'userProfileUrl', 'mobileNumber', 'email'],
          })
        : [];

    const userMap = new Map(users.map((user) => [user.id, user]));

    const filteredCars = cars.filter((car) => {
      if (!userType || userType !== 'Dealer') {
        return true;
      }

      const carOwner = car.userId ? userMap.get(car.userId) : null;
      if (!carOwner) {
        return true;
      }

      if (carOwner.userType === 'Dealer') {
        return true;
      }

      return true;
    });

    const carsWithDetails = await Promise.all(
      filteredCars.map(async (car) => {
        try {
          const carResponse = await mapCarDetailsResponse(car);
<<<<<<< HEAD
          const republishInfo = republishedCars.find((rp) => rp.carId === car.id);

          const originalOwner = car.userId ? userMap.get(car.userId) : null;
          // let republisher = null;
          // if (republishInfo) {
          //   republisher = userMap.get(republishInfo.republisherId);
          // }

          // const primaryOwner = republisher || originalOwner;
=======
          const originalOwner = userMap.get(car.userId);
>>>>>>> a599e3e9
          const userProfileImage =
            'https://static.vecteezy.com/system/resources/previews/000/439/863/non_2x/vector-users-icon.jpg';

          return {
            ...carResponse,
            ownerProfile: userProfileImage,
            owner: originalOwner ? {
              id: originalOwner.id,
              fullName: originalOwner.fullName,
              userType: originalOwner.userType,
              mobileNumber: originalOwner.mobileNumber,
              email: originalOwner.email,
            } : null,
          };
        } catch (error) {
          return {
            ...car,
            ownerProfile:
              'https://static.vecteezy.com/system/resources/previews/000/439/863/non_2x/vector-users-icon.jpg',
            owner: null,
          };
        }
      })
    );

    const finalCars = carsWithDetails.filter((car) => car !== null);

    const actualTotalCount =
      totalCount === 0 && (city || state)
        ? await carRepo
            .createQueryBuilder('car')
            .leftJoin('car.address', 'address')
            .where('car.isActive = :isActive', { isActive: true })
            .andWhere('car.isSold = :isSold', { isSold: false })
            .andWhere(
              filter !== 'All' ? 'car.subCategory = :subCategory' : '1=1',
              filter !== 'All' ? { subCategory: filter } : {}
            )
            // .andWhere(
            //   isSale !== undefined ? 'car.isSale = :isSale' : '1=1',
            //   isSale !== undefined ? { isSale } : {}
            // )
            .getCount()
        : totalCount;

    const message =
      totalCount === 0 && (city || state)
        ? 'Cars fetched successfully (location filter removed due to no matches)'
        : 'Cars fetched successfully';

    return res.status(200).json({
      success: true,
      message: message,
      data: {
        car: finalCars,
        totalCount: actualTotalCount,
        currentPage: sanitizedPage,
        totalPages: Math.ceil(actualTotalCount / sanitizedLimit),
        hasMore: skip + finalCars.length < actualTotalCount,
      },
    });
  } catch (error) {
    console.error('Error in offeringCar:', error);
    return res.status(500).json({
      success: false,
      message: 'Internal server error',
      error:
        process.env.NODE_ENV === 'development' ? (error instanceof Error ? error.message : 'Unknown error') : undefined,
    });
  }
};

/**
 * Delete a car by ID with user authentication and ownership validation
 */
export const deleteCar = async (req: Request, res: Response) => {
  try {
    const { carId, userId } = req.body;

    if (!carId) {
      return res.status(400).json({
        success: false,
        message: 'Car ID is required',
      });
    }

    const carRepo = AppDataSource.getRepository(CarDetails);
    const userRepo = AppDataSource.getRepository(UserAuth);
    const carEnquiryRepo = AppDataSource.getRepository(CarEnquiry);

    // Get the car with relations
    const car = await carRepo.findOne({
      where: { id: carId },
      relations: ['address'],
    });

    const user = await userRepo.findOne({
      where: { id: userId },
    });

    if (!car) {
      return res.status(404).json({
        success: false,
        message: 'Car not found',
      });
    }
    if (!user) {
      return res.status(404).json({
        success: false,
        message: 'User not found',
      });
    }

    // Check authorization
    if (!user.isAdmin && car.userId !== userId) {
      return res.status(403).json({
        success: false,
        message: 'Unauthorized',
      });
    }

    // Start a transaction
    const queryRunner = AppDataSource.createQueryRunner();
    await queryRunner.connect();
    await queryRunner.startTransaction();

    try {
      // No need to delete car images separately as they are stored as array in car

      // Delete property enquiries
      await carEnquiryRepo.delete({ carId: car.id });

      // Delete the property
      await carRepo.remove(car);

      // Commit the transaction
      await queryRunner.commitTransaction();

      return res.status(200).json({
        success: true,
        message: user.isAdmin ? 'Car deleted by admin successfully' : 'Car deleted successfully',
      });
    } catch (error) {
      // Rollback the transaction on error
      await queryRunner.rollbackTransaction();
      throw error;
    } finally {
      // Release the query runner
      await queryRunner.release();
    }
  } catch (error) {
    console.error('Error in deleteCar:', error);
    return res.status(500).json({
      success: false,
      message: 'Server error',
      error: error instanceof Error ? error.message : 'Unknown error',
    });
  }
};

/**
 * Update car sold status with user authentication and ownership validation
 */
export const updateIsSold = async (req: Request, res: Response) => {
  try {
    const { carId, isSold, userId } = req.body;

    // Validate required fields
    if (!carId || userId === undefined) {
      return res.status(400).json({
        success: false,
        message: 'Car ID and User ID are required',
      });
    }

    // Validate isSold is a boolean
    if (typeof isSold !== 'boolean') {
      return res.status(400).json({
        success: false,
        message: 'isSold must be a boolean value',
      });
    }

    const carRepo = AppDataSource.getRepository(CarDetails);
    const userRepo = AppDataSource.getRepository(UserAuth);

    // Get the car
    const car = await carRepo.findOne({
      where: { id: carId },
    });

    if (!car) {
      return res.status(404).json({
        success: false,
        message: 'Car not found',
      });
    }

    // Get the user
    const user = await userRepo.findOne({
      where: { id: userId },
    });

    if (!user) {
      return res.status(404).json({
        success: false,
        message: 'User not found',
      });
    }

    // Check authorization
    if (!user.isAdmin && car.userId !== userId) {
      return res.status(403).json({
        success: false,
        message: 'Unauthorized to update this car',
      });
    }

    // Update the car
    car.isSold = isSold;
    await carRepo.save(car);

    return res.status(200).json({
      success: true,
      message: 'Car status updated successfully',
      property: {
        id: car.id,
        isSold: car.isSold,
      },
    });
  } catch (error) {
    console.error('Error in updateIsSold:', error);
    return res.status(500).json({
      success: false,
      message: 'Server error',
      error: error instanceof Error ? error.message : 'Unknown error',
    });
  }
};

/**
 * Update car active status with user authentication and ownership validation
 */
export const updateCarStatus = async (req: Request, res: Response) => {
  try {
    const { carId, isActive, userId } = req.body;

    if (!carId || userId === undefined) {
      return res.status(400).json({
        success: false,
        message: 'Car ID and User ID are required',
      });
    }

    const carRepo = AppDataSource.getRepository(CarDetails);
    const userRepo = AppDataSource.getRepository(UserAuth);

    const car = await carRepo.findOne({
      where: { id: carId },
    });

    if (!car) {
      return res.status(404).json({
        success: false,
        message: 'Car not found',
      });
    }

    const user = await userRepo.findOne({
      where: { id: userId },
    });

    if (!user) {
      return res.status(404).json({
        success: false,
        message: 'User not found',
      });
    }

    if (car.userId !== userId) {
      return res.status(403).json({
        success: false,
        message: 'Unauthorized to update this car',
      });
    }

    car.isActive = isActive;
    await carRepo.save(car);

    return res.status(200).json({
      success: true,
      message: `Car ${isActive ? 'activated' : 'deactivated'} successfully`,
      car: {
        id: car.id,
        isActive: car.isActive,
      },
    });
  } catch (error) {
    console.error('Error in updateCarStatus:', error);
    return res.status(500).json({
      success: false,
      message: 'Server error',
      error: error instanceof Error ? error.message : 'Unknown error',
    });
  }
};

// get car leads
export const getCarLeads = async (req: Request, res: Response) => {
  try {
    const { carId } = req.body;

    const carRepo = AppDataSource.getRepository(CarDetails);
    const carEnquiriesRepo = AppDataSource.getRepository(CarEnquiry);
    const userRepo = AppDataSource.getRepository(UserAuth);

    const car = await carRepo.findOne({
      where: { id: carId },
    });

    if (!car) {
      return res.status(404).json({
        success: false,
        message: 'Car not found',
      });
    }

    const carEnquiries = await carEnquiriesRepo.find({
      where: { carId },
      order: { createdAt: 'DESC' },
    });

    // Fetch user details for each enquiry
    const userIds = carEnquiries.map((e) => e.userId);
    const users =
      userIds.length > 0
        ? await userRepo.find({
            where: {
              id: In(userIds),
              mobileNumber: Not(IsNull()),
            },
            select: ['id', 'fullName', 'userType', 'userProfileUrl', 'mobileNumber'],
          })
        : [];
    const userMap = new Map(users.map((u) => [u.id, u]));

    // Build leads
    let leads = await Promise.all(
      carEnquiries
        .filter((enquiry) => {
          const user = userMap.get(enquiry.userId);
          return user && user.mobileNumber;
        })
        .map(async (enquiry) => {
          const user = userMap.get(enquiry.userId);
          return {
            enquiryId: enquiry.id,
            createdAt: enquiry.createdAt,
            userId: enquiry.userId,
            fullName: user?.fullName || 'Unknown',
            userType: user?.userType || 'User',
            // userProfileImage: user?.userProfileUrl
            //   ? await generatePresignedUrl(user.userProfileUrl)
            //   : 'https://static.vecteezy.com/system/resources/previews/000/439/863/non_2x/vector-users-icon.jpg',
            mobileNumber: user?.mobileNumber || null,
          };
        })
    );

    // ❌ remove duplicates by userId (keep only latest enquiry)
    const uniqueLeadsMap = new Map<string, (typeof leads)[0]>();
    for (const lead of leads) {
      if (!uniqueLeadsMap.has(lead.userId)) {
        uniqueLeadsMap.set(lead.userId, lead);
      }
    }
    leads = Array.from(uniqueLeadsMap.values());

    return res.status(200).json({
      success: true,
      leads,
      total: leads.length,
    });
  } catch (error) {
    console.error('Error in getCarLeads:', error);
    return res.status(500).json({
      success: false,
      message: 'Server error',
      error: error instanceof Error ? error.message : 'Unknown error',
    });
  }
};

//  share car email notification
export const shareCarEmailNotification = async (req: Request, res: Response) => {
  try {
    const { carId, userId } = req.body;

    if (!carId || !userId) {
      return res.status(400).json({
        success: false,
        message: 'Car ID and User ID are required',
      });
    }

    const carRepo = AppDataSource.getRepository(CarDetails);
    const userRepo = AppDataSource.getRepository(UserAuth);

    // Get car with relations
    const car = await carRepo.findOne({
      where: { id: carId },
      relations: ['address'],
    });

    if (!car) {
      return res.status(404).json({
        success: false,
        message: 'Car not found',
      });
    }

    // Get user who is sharing
    const user = await userRepo.findOne({
      where: { id: userId },
    });

    if (!user) {
      return res.status(404).json({
        success: false,
        message: 'User not found',
      });
    }

    // Get car owner
    const carOwner = car.userId ? await userRepo.findOne({
      where: { id: car.userId },
    }) : null;

    if (!carOwner || !carOwner.email) {
      return res.status(404).json({
        success: false,
        message: 'Car owner not found or email not available',
      });
    }

    // Get car image URL
    let carImageUrl = '';
    if (car.carImages && car.carImages.length > 0) {
      const firstImage = car.carImages[0];
      carImageUrl = firstImage; // carImages is now an array of strings (image keys/URLs)
    }

    const email = carOwner.email;
    const subject = `Dhikcar : ${user.fullName} sharing your car ${car.carName}`;
    const body = `
    <div style="font-family: Arial, sans-serif; max-width: 600px; margin: 0 auto; padding: 20px; border: 1px solid #e0e0e0; border-radius: 8px; background-color: #ffffff;">
      <div style="background-color: #001A48; padding: 20px; border-radius: 8px 8px 0 0; margin: -20px -20px 20px -20px;">
        <h1 style="color: #ffffff; margin: 0; font-size: 24px;">Property Details</h1>
      </div>

      <div style="margin-bottom: 20px;">
        <p style="color: #666666; font-size: 16px; line-height: 1.5;">Dear ${carOwner.fullName},</p>
        <p style="color: #666666; font-size: 16px; line-height: 1.5;">We are pleased to share the following car details with you:</p>
      </div>

      <div style="background-color: #f8f9fa; padding: 20px; border-radius: 8px; margin-bottom: 20px;">
        <h2 style="color: #001A48; margin-top: 0; font-size: 20px;">${car.carName}</h2>
        
        <div style="margin: 15px 0; padding: 15px; background-color: #ffffff; border-radius: 6px; border: 1px solid #e0e0e0;">
          <p style="color: #333333; font-size: 15px; line-height: 1.6; margin: 0;">${car.description || 'No description available'}</p>
        </div>

        <div style="display: flex; justify-content: space-between; margin: 15px 0;">
          <div style="flex: 1;">
            <p style="color: #001A48; font-size: 18px; font-weight: bold; margin: 0;">₹${car.carPrice || 'Price not available'}</p>
          </div>
          <div style="flex: 1; text-align: right;">
            <p style="color: #666666; font-size: 15px; margin: 0;">${car.address?.locality || car.address?.city || 'Location not available'}</p>
          </div>
        </div>
      </div>

      ${
        carImageUrl
          ? `
      <div style="margin-bottom: 20px;">
        <img src="${carImageUrl}" alt="Car Image" style="width: 100%; border-radius: 8px; box-shadow: 0 2px 4px rgba(0,0,0,0.1);" />
      </div>
      `
          : ''
      }

      <div style="text-align: center; margin: 25px 0;">
        <a href="https://nextdeal.in/car/${car.id}" style="display: inline-block; background-color: #001A48; color: #ffffff; padding: 12px 30px; text-decoration: none; border-radius: 6px; font-weight: bold;">View Property Details</a>
      </div>

      <div style="border-top: 1px solid #e0e0e0; padding-top: 20px; margin-top: 20px;">
        <p style="color: #666666; font-size: 14px; margin: 0;">Shared by: ${user.fullName}</p>
      </div>

      <div style="margin-top: 30px; padding-top: 20px; border-top: 1px solid #e0e0e0;">
        <p style="color: #666666; font-size: 14px; margin: 0;">Best regards,</p>
        <p style="color: #001A48; font-size: 16px; font-weight: bold; margin: 5px 0 0 0;">NextDeal Team</p>
      </div>
    </div>
    `;

    await sendEmailNotification(email, subject, body);

    return res.status(200).json({
      success: true,
      message: 'Email sent successfully',
    });
  } catch (error) {
    console.error('Error in shareCarEmailNotification:', error);
    return res.status(500).json({
      success: false,
      message: 'Server error',
      error: error instanceof Error ? error.message : 'Unknown error',
    });
  }
};

// get slides for splash screen
export const getSlides = async (req: Request, res: Response) => {
  try {
    // Using a static array for slides since this is splash screen content
    const slides = [
      {
        id: '1',
        title: 'Find Your Dream Car with Ease!',
        image: 'https://images.unsplash.com/photo-1600585154340-be6161a56a0c',
      },
      {
        id: '2',
        title: 'Discover Amazing\nCars',
        image: 'https://i.pinimg.com/736x/80/04/eb/8004eb1a8fc7859735df1c2f6f7cb210.jpg',
      },
      {
        id: '3',
        title: 'Discover Amazing\nCars',
        image: 'https://images.unsplash.com/photo-1580587771525-78b9dba3b914',
      },
      {
        id: '4',
        title: 'Get the Best\nDeals',
        image: 'https://i.pinimg.com/736x/80/5e/0d/805e0d50c567e1dec13863ef4f140e02.jpg',
      },
      {
        id: '5',
        title: 'Start Your Journey\nToday',
        image: 'https://i.pinimg.com/736x/4f/85/94/4f8594589d64ea636a3603b64b5328b1.jpg',
      },
    ];

    // Set cache headers
    res.setHeader('Cache-Control', 'public, max-age=3600'); // Cache for 1 hour
    res.setHeader('Content-Type', 'application/json');

    // Send response immediately
    return res.status(200).json({
      success: true,
      message: 'Slides retrieved successfully',
      slides,
    });
  } catch (error) {
    console.error('Error in getSlides:', error);

    // Send error response immediately
    return res.status(500).json({
      success: false,
      message: 'Server error',
      error: error instanceof Error ? error.message : 'Unknown error',
    });
  }
};

// car Filter data
export const getCarFilterData = async (req: Request, res: Response) => {
  try {
    // const { state, city, locality } = req.body;

    // Get unique property types
    const carTypes = await CarDetails.createQueryBuilder('car')
      .select('DISTINCT car.subCategory', 'subCategory')
      .where('car.isActive = :isActive', { isActive: true })
      .getRawMany();

    // Get price range
    const priceRange = await CarDetails.createQueryBuilder('car')
      .select('MIN(car.carPrice)', 'min')
      .addSelect('MAX(car.carPrice)', 'max')
      .where('car.isActive = :isActive', { isActive: true })
      .getRawOne();

    return res.status(200).json({
      success: true,
      data: {
        propertyTypes: carTypes.map((pt) => pt.subCategory),
        // furnishingTypes: furnishingTypes.map((ft) => ft.furnishing),
        // bhkTypes: bhkTypes.map((bt) => `${bt.bhks} BHK`),
        priceRange: {
          min: Math.floor(priceRange.min / 1000), // Convert to thousands
          max: Math.ceil(priceRange.max / 1000),
          step: 10,
        },
        listedBy: ['Dealer', 'Owner', 'EndUser'],
        // RERAStatus: ['Approved'],
      },
    });
  } catch (error) {
    console.error('Error in getCarFilterData:', error);
    return res.status(500).json({
      success: false,
      message: 'Server error',
      error: error instanceof Error ? error.message : 'Unknown error',
    });
  }
};

// Update working with agent status for a car
export const updateWorkingWithOwner = async (req: Request, res: Response) => {
  try {
    const { carId, workingWithOwner } = req.body;

    // Validate required fields
    if (!carId) {
      return res.status(400).json({
        success: false,
        message: 'Car ID is required',
      });
    }

    if (typeof workingWithOwner !== 'boolean') {
      return res.status(400).json({
        success: false,
        message: 'workingWithOwner must be a boolean value (true/false)',
      });
    }

    const carRepo = AppDataSource.getRepository(CarDetails);

    // Find the car
    const car = await carRepo.findOne({
      where: { id: carId },
      relations: ['address'],
    });

    if (!car) {
      return res.status(404).json({
        success: false,
        message: 'Car not found',
      });
    }

    // Update the workingWithDealer field
    car.workingWithDealer = workingWithOwner;
    car.updatedBy = req.body.userId || 'system';

    const updatedCar = await carRepo.save(car);

    // Map the car response
    const carResponse = await mapCarDetailsResponse(updatedCar);

    return res.status(200).json({
      success: true,
      message: `Car ${workingWithOwner ? 'is now visible to Dealer' : 'is now hidden from Dealer'}`,
      car: carResponse,
    });
  } catch (error) {
    console.error('Error updating working with Dealer status:', error);
    return res.status(500).json({
      success: false,
      message: 'Internal server error',
    });
  }
};

/**
 * Create car report
 */
// export const createPropertyReport = async (req: Request, res: Response) => {
//   try {
//     const { carId, userId, reason, description } = req.body;

//     if (!carId || !userId || !reason) {
//       return res.status(400).json({
//         success: false,
//         message: 'Property ID, User ID, and reason are required',
//       });
//     }

//     const carRepo = AppDataSource.getRepository(Property);
//     const userRepo = AppDataSource.getRepository(UserAuth);
//     const reportRepo = AppDataSource.getRepository(PropertyReport);

//     // Check if car exists
//     const car = await carRepo.findOne({
//       where: { id: carId },
//     });

//     if (!car) {
//       return res.status(404).json({
//         success: false,
//         message: 'Property not found',
//       });
//     }

//     // Check if user exists
//     const user = await userRepo.findOne({
//       where: { id: userId },
//     });

//     if (!user) {
//       return res.status(404).json({
//         success: false,
//         message: 'User not found',
//       });
//     }

//     // Check if user is trying to report their own car
//     if (car.userId === userId) {
//       return res.status(400).json({
//         success: false,
//         message: 'You cannot report your own car',
//       });
//     }

//     // Check if user has already reported this car
//     const existingReport = await reportRepo.findOne({
//       where: { carId, reporterId: userId },
//     });

//     if (existingReport) {
//       return res.status(400).json({
//         success: false,
//         message: 'You have already reported this car',
//       });
//     }

//     // Create the report
//     const carReport = new PropertyReport();
//     carReport.carId = carId;
//     carReport.reporterId = userId;
//     carReport.reason = reason;
//     carReport.description = description || null;
//     carReport.status = PropertyReportStatus.PENDING;
//     carReport.createdBy = userId;
//     carReport.updatedBy = userId;

//     const savedReport = await reportRepo.save(carReport);

//     return res.status(201).json({
//       success: true,
//       message: 'Property reported successfully',
//       report: {
//         id: savedReport.id,
//         carId: savedReport.carId,
//         reporterId: savedReport.reporterId,
//         reason: savedReport.reason,
//         description: savedReport.description,
//         status: savedReport.status,
//         createdAt: savedReport.createdAt,
//       },
//     });
//   } catch (error) {
//     console.error('Error creating car report:', error);
//     return res.status(500).json({
//       success: false,
//       message: 'Internal server error',
//     });
//   }
// };<|MERGE_RESOLUTION|>--- conflicted
+++ resolved
@@ -5,11 +5,6 @@
 import { Address } from '@/api/entity/Address';
 import { CarDetails } from '@/api/entity/CarDetails';
 import { CarEnquiry } from '@/api/entity/CarEnquiry';
-<<<<<<< HEAD
-import { RepublishCarDetails } from '@/api/entity/RepublishCars';
-=======
-import { CarImages } from '@/api/entity/CarImages';
->>>>>>> a599e3e9
 import { SavedCar } from '@/api/entity/SavedCars';
 import { UserAuth } from '@/api/entity/UserAuth';
 import { sendEmailNotification } from '@/common/utils/mailService';
@@ -461,11 +456,11 @@
     }
 
     if (isSale !== undefined) {
-      queryBuilder.andWhere('property.isSale = :isSale', { isSale });
+      queryBuilder.andWhere('car.isSale = :isSale', { isSale });
     }
 
     if (carTypes && carTypes.length > 0) {
-      queryBuilder.andWhere('car.subCategory IN (:...carTypes)', { carTypes });
+      queryBuilder.andWhere('car.bodyType IN (:...carTypes)', { carTypes });
     }
 
     if (priceRange) {
@@ -480,8 +475,8 @@
 
     if (!cars || cars.length === 0) {
       return res.status(200).json({
-        message: 'No properties found for the specified IDs',
-        properties: [],
+        message: 'No cars found for the specified IDs',
+        cars: [],
         totalCount: 0,
         filteredCount: 0,
       });
@@ -492,7 +487,7 @@
         try {
           const carResponse = await mapCarDetailsResponse(car);
 
-          // Get property enquiries for this property
+          // Get car enquiries for this car
           const carEnquiries = await carEnquiryRepo.find({
             where: { carId: car.id },
             order: { createdAt: 'DESC' },
@@ -506,7 +501,7 @@
           return {
             ...carResponse,
             enquiries: {
-              viewProperty: carEnquiries.length,
+              viewCars: carEnquiries.length,
               calling: carEnquiries.filter((enquiry) => enquiry.calling).length,
             },
             ownerDetails: {
@@ -675,73 +670,17 @@
 
     const carRepo = AppDataSource.getRepository(CarDetails);
 
-<<<<<<< HEAD
-
-    // Build query with proper joins for userType filtering
-    let queryBuilder;
-    try {
-      queryBuilder = carRepo
-        .createQueryBuilder('car')
-        .leftJoinAndSelect('car.address', 'address')
-        .leftJoinAndSelect('car.user', 'user')
-        .where('car.isSold = :isSold', { isSold: false });
-
-      // Add userType filter if provided
-      if (normalizedUserType && normalizedUserType.length > 0) {
-        queryBuilder.andWhere('user.userType IN (:...userTypes)', { userTypes: normalizedUserType });
-      }
-    } catch (queryError) {
-      console.error('Error building query:', queryError);
-      return res.status(500).json({
-        success: false,
-        message: 'Database query error',
-        error: 'QUERY_BUILD_ERROR'
-      });
-    }
-
-    // Add other filters
-    if (priceRange?.min !== undefined && priceRange?.max !== undefined) {
-      queryBuilder.andWhere('car.carPrice BETWEEN :minPrice AND :maxPrice', {
-        minPrice: priceRange.min,
-        maxPrice: priceRange.max,
-      });
-    }
-
-    if (brands?.length > 0) {
-      queryBuilder.andWhere('car.brand IN (:...brands)', { brands });
-    }
-
-    if (model?.length > 0) {
-      queryBuilder.andWhere('car.model IN (:...models)', { models: model });
-    }
-
-    if (modelYear?.min !== undefined && modelYear?.max !== undefined) {
-      queryBuilder.andWhere('car.manufacturingYear BETWEEN :minYear AND :maxYear', {
-        minYear: modelYear.min,
-        maxYear: modelYear.max,
-      });
-    }
-
-    if (bodyType?.length > 0) {
-      queryBuilder.andWhere('car.bodyType IN (:...bodyTypes)', { bodyTypes: bodyType });
-    }
-
-    if (fuelType?.length > 0) {
-      queryBuilder.andWhere('car.fuelType IN (:...fuelTypes)', { fuelTypes: fuelType });
-    }
-=======
     // Build query builder for filtering
     let queryBuilder = carRepo
       .createQueryBuilder('car')
       .leftJoinAndSelect('car.address', 'address')
-      .leftJoinAndSelect('car.carImages', 'carImages')
       .leftJoinAndSelect('car.user', 'user');
 
     // Apply filters
-    if (priceRange && priceRange.length === 2) {
-      queryBuilder = queryBuilder.andWhere('car.price BETWEEN :minPrice AND :maxPrice', {
-        minPrice: priceRange[0],
-        maxPrice: priceRange[1]
+    if (priceRange && priceRange.min && priceRange.max) {
+      queryBuilder = queryBuilder.andWhere('car.carPrice BETWEEN :minPrice AND :maxPrice', {
+        minPrice: priceRange.min,
+        maxPrice: priceRange.max
       });
     }
 
@@ -749,8 +688,11 @@
       queryBuilder = queryBuilder.andWhere('car.brand IN (:...brands)', { brands });
     }
 
-    if (modelYear) {
-      queryBuilder = queryBuilder.andWhere('car.modelYear = :modelYear', { modelYear });
+    if (modelYear && modelYear.min && modelYear.max) {
+      queryBuilder = queryBuilder.andWhere('car.manufacturingYear BETWEEN :minYear AND :maxYear', {
+        minYear: modelYear.min,
+        maxYear: modelYear.max
+      });
     }
 
     if (location && location.length > 0) {
@@ -770,7 +712,7 @@
 
     if (search) {
       queryBuilder = queryBuilder.andWhere(
-        '(car.brand ILIKE :search OR car.model ILIKE :search OR car.variant ILIKE :search)',
+        '(car.carName ILIKE :search OR car.brand ILIKE :search OR car.model ILIKE :search OR car.variant ILIKE :search OR car.description ILIKE :search)',
         { search: `%${search}%` }
       );
     }
@@ -789,9 +731,9 @@
     } else if (sort === 'oldest') {
       queryBuilder = queryBuilder.orderBy('car.createdAt', 'ASC');
     } else if (sort === 'price_low') {
-      queryBuilder = queryBuilder.orderBy('car.price', 'ASC');
+      queryBuilder = queryBuilder.orderBy('car.carPrice', 'ASC');
     } else if (sort === 'price_high') {
-      queryBuilder = queryBuilder.orderBy('car.price', 'DESC');
+      queryBuilder = queryBuilder.orderBy('car.carPrice', 'DESC');
     }
 
     // Get total count for pagination
@@ -802,54 +744,6 @@
       .skip(skip)
       .take(Number(limit))
       .getMany();
->>>>>>> a599e3e9
-
-    // Add location filter to query builder
-    if (location?.length > 0) {
-      queryBuilder.andWhere(
-        '(address.state IN (:...locations) OR address.city IN (:...locations))',
-        { locations: location }
-      );
-    }
-
-    // Add search filter to query builder
-    if (search?.trim()) {
-      const searchTerm = `%${search.trim()}%`;
-      queryBuilder.andWhere(
-        '(car.carName LIKE :search OR car.description LIKE :search OR car.brand LIKE :search OR car.model LIKE :search OR address.city LIKE :search OR address.state LIKE :search OR address.locality LIKE :search)',
-        { search: searchTerm }
-      );
-    }
-
-    let totalCount: number;
-    let cars: CarDetails[];
-
-    try {
-      totalCount = await queryBuilder.getCount();
-    } catch (countError) {
-      console.error('Error getting total count:', countError);
-      return res.status(500).json({
-        success: false,
-        message: 'Database error while counting cars',
-        error: 'COUNT_ERROR'
-      });
-    }
-
-    try {
-      // ✅ fetch cars with proper filtering
-      cars = await queryBuilder
-        .skip(skip)
-        .take(Number(limit))
-        .orderBy('car.createdAt', sort === 'newest' ? 'DESC' : 'ASC')
-        .getMany();
-    } catch (fetchError) {
-      console.error('Error fetching cars:', fetchError);
-      return res.status(500).json({
-        success: false,
-        message: 'Database error while fetching cars',
-        error: 'FETCH_ERROR'
-      });
-    }
 
     if (cars.length === 0) {
       return res.status(200).json({
@@ -861,37 +755,6 @@
         hasMore: false,
       });
     }
-<<<<<<< HEAD
-
-    // ✅ add user info manually (user is already loaded via join)
-    let carsWithUser: any[];
-    try {
-      carsWithUser = await Promise.all(
-        cars.map(async (car) => {
-          try {
-            const carResponse = await mapCarDetailsResponse(car);
-            return {
-              ...carResponse,
-              user: car.user || null,
-            };
-          } catch (carError) {
-            console.error('Error mapping car:', car.id, carError);
-            return null;
-          }
-        })
-      );
-
-      // Filter out any null values from failed processing
-      carsWithUser = carsWithUser.filter(car => car !== null);
-    } catch (mappingError) {
-      console.error('Error mapping cars:', mappingError);
-      return res.status(500).json({
-        success: false,
-        message: 'Error processing car data',
-        error: 'MAPPING_ERROR'
-      });
-    }
-=======
 
     // Map cars with proper format including user details
     const carsWithUrls = await Promise.all(
@@ -913,18 +776,12 @@
         return carWithUser;
       })
     );
->>>>>>> a599e3e9
 
     return res.status(200).json({
       success: true,
       message: 'Cars retrieved successfully',
-<<<<<<< HEAD
-      cars: carsWithUser,
-      totalCount: totalCount,
-=======
       cars: carsWithUrls,
       totalCount,
->>>>>>> a599e3e9
       currentPage: Number(page),
       totalPages: Math.ceil(totalCount / Number(limit)),
       hasMore: skip + cars.length < totalCount,
@@ -939,85 +796,6 @@
   }
 };
 
-<<<<<<< HEAD
-=======
-// export const getAllCars = async (req: Request, res: Response) => {
-//   try {
-//     const { userType } = req.body;
-//     const { page = 1, limit = 10 } = req.query;
-//     const skip = (Number(page) - 1) * Number(limit);
-
-//     const carRepo = AppDataSource.getRepository(CarDetails);
-//     const userRepo = AppDataSource.getRepository(UserAuth);
-
-//     // Get total count
-//     const totalCount = await carRepo.count();
-
-//     // Get cars with pagination
-//     const cars = await carRepo.find({
-//       relations: ['address', 'carImages', 'user'],
-//       skip,
-//       take: Number(limit),
-//       order: {
-//         createdAt: 'DESC',
-//       },
-//     });
-
-//     if (!cars || cars.length === 0) {
-//       return res.status(200).json({
-//         message: 'No cars found',
-//         cars: [],
-//         totalCount: 0,
-//         currentPage: Number(page),
-//         totalPages: 0,
-//         hasMore: false,
-//       });
-//     }
-
-//     // Filter properties based on userType and workingWithOwner
-//     const filteredCars = await Promise.all(
-//       cars.map(async (car) => {
-//         const carOwner = await userRepo.findOne({
-//           where: { id: car.userId },
-//           select: ['userType'],
-//         });
-
-//         // If requesting user is an agent and property owner is an owner/endUser who doesn't work with dealer for this property
-//         if (
-//           userType === 'Dealer' &&
-//           (carOwner?.userType === 'Owner' || carOwner?.userType === 'EndUser') &&
-//           car.workingWithDealer === false
-//         ) {
-//           return null;
-//         }
-//         return car;
-//       })
-//     );
-
-//     // Remove null values from filtered cars
-//     const validCars = filteredCars.filter((car) => car !== null);
-
-//     const carsWithUrls = await Promise.all(
-//       validCars.map(async (car) => {
-//         const carResponse = await mapCarDetailsResponse(car);
-//         return carResponse;
-//       })
-//     );
-
-//     return res.status(200).json({
-//       message: 'Cars retrieved successfully',
-//       properties: carsWithUrls,
-//       totalCount: validCars.length,
-//       currentPage: Number(page),
-//       totalPages: Math.ceil(validCars.length / Number(limit)),
-//       hasMore: skip + validCars.length < totalCount,
-//     });
-//   } catch (error) {
-//     console.error('Error in getAllCars:', error);
-//     return res.status(500).json({ message: 'Server error' });
-//   }
-// };
->>>>>>> a599e3e9
 
 /**
  * Search cars by category, subcategory, and city
@@ -1059,7 +837,6 @@
     const carEnquiryRepo = AppDataSource.getRepository(CarEnquiry);
 
     const whereClause = {
-      // subCategory: subCategory as any,
       isActive: true,
       isSold: false,
       address: {
@@ -1098,20 +875,7 @@
       {} as Record<string, number>
     );
 
-<<<<<<< HEAD
-    const allCarIds = new Set([...cars.map((c) => c.id), ...republishedCars.map((rc) => rc.carId)]);
-
-    const allCars = await carRepo.find({
-      where: {
-        id: In(Array.from(allCarIds)),
-      },
-      relations: ['address'],
-    });
-
-    const sortedCars = allCars.sort((a, b) => (enquiryCounts[b.id] || 0) - (enquiryCounts[a.id] || 0));
-=======
     const sortedCars = cars.sort((a, b) => (enquiryCounts[b.id] || 0) - (enquiryCounts[a.id] || 0));
->>>>>>> a599e3e9
 
     const subcategoryFilteredCars = sortedCars.filter((car) => car);
 
@@ -1166,8 +930,8 @@
 
     return res.status(200).json({
       success: true,
-      message: 'Properties retrieved successfully',
-      properties: validCarsWithDetails,
+      message: 'Cars retrieved successfully',
+      cars: validCarsWithDetails,
       totalCount: sortedCars.length,
       currentPage: sanitizedPage,
       totalPages: Math.ceil(sortedCars.length / sanitizedLimit),
@@ -1193,66 +957,23 @@
     cars.map(async (car: CarDetails) => {
       try {
         const carResponse = await mapCarDetailsResponse(car);
-<<<<<<< HEAD
-        const republishInfo = republishMap.get(car.id);
-
-        const originalOwner = car.userId ? userMap.get(car.userId) : null;
-
-        let republisher = null;
-        if (republishInfo) {
-          republisher = userMap.get(republishInfo.republisherId);
-        }
-
-        const primaryOwner = republisher || originalOwner;
-=======
-        const carOwner = userMap.get(car.userId);
->>>>>>> a599e3e9
+        const carOwner = car.userId ? userMap.get(car.userId) : null;
 
         const userProfileImage =
           'https://static.vecteezy.com/system/resources/previews/000/439/863/non_2x/vector-users-icon.jpg';
 
         const ownerData = {
-<<<<<<< HEAD
-          id: primaryOwner?.id || (republishInfo ? republishInfo.republisherId : car.userId) || null,
-          fullName: primaryOwner?.fullName || 'Unknown Owner',
-          userType: primaryOwner?.userType || 'Unknown',
-          userProfileUrl: primaryOwner?.userProfileUrl || null,
-          mobileNumber: primaryOwner?.mobileNumber || null,
-=======
           id: carOwner?.id || car.userId || null,
           fullName: carOwner?.fullName || 'Unknown Owner',
           userType: carOwner?.userType || 'Unknown',
           userProfileKey: carOwner?.userProfileKey || null,
           mobileNumber: carOwner?.mobileNumber || null,
->>>>>>> a599e3e9
           userProfile: userProfileImage,
         };
 
         return {
           ...carResponse,
           owner: ownerData,
-<<<<<<< HEAD
-          isRepublished: !!republishInfo,
-          republishDetails: republishInfo
-            ? {
-                republishId: republishInfo.id,
-                republisherId: republishInfo.republisherId,
-                status: republishInfo.status,
-                republishedAt: republishInfo.createdAt,
-              }
-            : null,
-          originalOwner:
-            republishInfo && originalOwner
-              ? {
-                  id: originalOwner.id,
-                  fullName: originalOwner.fullName,
-                  userType: originalOwner.userType,
-                  userProfileUrl: originalOwner.userProfileUrl,
-                  mobileNumber: originalOwner.mobileNumber,
-                }
-              : null,
-=======
->>>>>>> a599e3e9
         };
       } catch (error) {
         console.error('Error processing car:', car.id, error);
@@ -1262,148 +983,6 @@
   );
 }
 
-// Helper function to filter car based on userType and workingWithDealer
-// async function filterCarsByUserType(cars: CarDetails[], userRepo: any, userType?: string) {
-//   if (!userType || userType !== 'Owner') {
-//     return cars; // No filtering needed for non-agent users
-//   }
-
-//   const filteredCars = await Promise.all(
-//     cars.map(async (car) => {
-//       try {
-//         const carOwner = await userRepo.findOne({
-//           where: { id: car.userId },
-//           select: ['userType'],
-//         });
-
-//         // If requesting user is an agent and property owner is an owner/enduser who doesn't work with agents
-//         if (carOwner?.userType === 'Owner' || carOwner?.userType === 'EndUser') {
-//           if (car.workingWithDealer === false) {
-//             return null; // Dealer cannot see this property
-//           }
-//         }
-//         return car;
-//       } catch (error) {
-//         console.error(`Error filtering car ${car.id}:`, error);
-//         return car; // Return property if error occurs during filtering
-//       }
-//     })
-//   );
-
-//   return filteredCars.filter((car) => car !== null);
-// }
-
-// Helper function to map properties with complete details
-// async function mapCarsWithDetails(
-//   cars: CarDetails[],
-//   republishedCars: any[],
-//   userMap: Map<string, any>
-// ) {
-//   return Promise.all(
-//     cars.map(async (car) => {
-//       try {
-//         const carResponse = await mapCarResponse(car);
-//         const republishInfo = republishedCars.find((rp) => rp.carId === car.id);
-
-//         // Get original property owner
-//         let originalOwner = userMap.get(car.userId);
-
-//         // Fallback: if user not found in map, fetch individually
-//         if (!originalOwner && car.userId) {
-//           try {
-//             const userRepo = AppDataSource.getRepository(UserAuth);
-//             originalOwner = await userRepo.findOne({
-//               where: { id: car.userId },
-//               select: ['id', 'fullName', 'userType', 'userProfileUrl', 'mobileNumber'],
-//             });
-//             if (originalOwner) {
-//               userMap.set(car.userId, originalOwner);
-//             }
-//           } catch (error) {
-//             console.error(`Error fetching user ${car.userId}:`, error);
-//           }
-//         }
-
-//         // Get republisher details if property is republished
-//         let republisher = null;
-//         if (republishInfo) {
-//           republisher = userMap.get(republishInfo.republisherId);
-
-//           // Fallback: if republisher not found in map, fetch individually
-//           if (!republisher && republishInfo.republisherId) {
-//             try {
-//               const userRepo = AppDataSource.getRepository(UserAuth);
-//               republisher = await userRepo.findOne({
-//                 where: { id: republishInfo.republisherId },
-//                 select: ['id', 'fullName', 'userType', 'userProfileUrl', 'mobileNumber'],
-//               });
-//               if (republisher) {
-//                 userMap.set(republishInfo.republisherId, republisher);
-//               }
-//             } catch (error) {
-//               console.error(`Error fetching republisher ${republishInfo.republisherId}:`, error);
-//             }
-//           }
-//         }
-
-//         // Determine the primary owner (republisher if republished, otherwise original owner)
-//         const primaryOwner = republisher || originalOwner;
-
-//         // Handle user profile image for primary owner
-//         let userProfileImage =
-//           'https://static.vecteezy.com/system/resources/previews/000/439/863/non_2x/vector-users-icon.jpg';
-//         if (primaryOwner?.userProfileUrl) {
-//           try {
-//             const presignedUrl = await generatePresignedUrl(primaryOwner.userProfileUrl);
-//             if (presignedUrl && presignedUrl.startsWith('http')) {
-//               userProfileImage = presignedUrl;
-//             }
-//           } catch (error) {
-//             console.error('Error generating presigned URL:', error);
-//           }
-//         }
-
-//         // Ensure we always have valid owner data, even if user doesn't exist
-//         const ownerData = {
-//           id: primaryOwner?.id || car.userId || null,
-//           fullName: primaryOwner?.fullName || 'Unknown Owner',
-//           userType: primaryOwner?.userType || 'Unknown',
-//           userProfileUrl: primaryOwner?.userProfileUrl || null,
-//           mobileNumber: primaryOwner?.mobileNumber || null,
-//           userProfile: userProfileImage,
-//         };
-
-//         return {
-//           ...carResponse,
-//           owner: ownerData,
-//           isRepublished: !!republishInfo,
-//           republishDetails: republishInfo
-//             ? {
-//                 republishId: republishInfo.id,
-//                 republisherId: republishInfo.republisherId,
-//                 status: republishInfo.status,
-//                 republishedAt: republishInfo.createdAt,
-//               }
-//             : null,
-//           // Original owner details (for republished properties)
-//           originalOwner:
-//             republishInfo && originalOwner
-//               ? {
-//                   id: originalOwner.id,
-//                   fullName: originalOwner.fullName,
-//                   userType: originalOwner.userType,
-//                   userProfileUrl: originalOwner.userProfileUrl,
-//                   mobileNumber: originalOwner.mobileNumber,
-//                 }
-//               : null,
-//         };
-//       } catch (error) {
-//         console.error('Error processing car:', car.id, error);
-//         return null;
-//       }
-//     })
-//   );
-// }
 
 /**
  * Get offering cars with filtering by category, location, and user type
@@ -1442,7 +1021,7 @@
       .andWhere('car.isSold = :isSold', { isSold: false });
 
     if (filter !== 'All') {
-      queryBuilder.andWhere('car.subCategory = :subCategory', { subCategory: filter });
+      queryBuilder.andWhere('car.bodyType = :bodyType', { bodyType: filter });
     }
 
     if (isSale !== undefined) {
@@ -1468,7 +1047,7 @@
         .andWhere('car.isSold = :isSold', { isSold: false });
 
       if (filter !== 'All') {
-        fallbackQueryBuilder.andWhere('car.subCategory = :subCategory', { subCategory: filter });
+        fallbackQueryBuilder.andWhere('car.bodyType = :bodyType', { bodyType: filter });
       }
 
       if (isSale !== undefined) {
@@ -1498,7 +1077,7 @@
       });
     }
 
-    const userIds = [...new Set(cars.map((p) => p.userId).filter((id): id is string => id !== null))];
+    const userIds = [...new Set(cars.map((car) => car.userId).filter((id): id is string => id !== null))];
     const users =
       userIds.length > 0
         ? await userRepo.find({
@@ -1530,19 +1109,7 @@
       filteredCars.map(async (car) => {
         try {
           const carResponse = await mapCarDetailsResponse(car);
-<<<<<<< HEAD
-          const republishInfo = republishedCars.find((rp) => rp.carId === car.id);
-
           const originalOwner = car.userId ? userMap.get(car.userId) : null;
-          // let republisher = null;
-          // if (republishInfo) {
-          //   republisher = userMap.get(republishInfo.republisherId);
-          // }
-
-          // const primaryOwner = republisher || originalOwner;
-=======
-          const originalOwner = userMap.get(car.userId);
->>>>>>> a599e3e9
           const userProfileImage =
             'https://static.vecteezy.com/system/resources/previews/000/439/863/non_2x/vector-users-icon.jpg';
 
@@ -1578,8 +1145,8 @@
             .where('car.isActive = :isActive', { isActive: true })
             .andWhere('car.isSold = :isSold', { isSold: false })
             .andWhere(
-              filter !== 'All' ? 'car.subCategory = :subCategory' : '1=1',
-              filter !== 'All' ? { subCategory: filter } : {}
+              filter !== 'All' ? 'car.bodyType = :bodyType' : '1=1',
+              filter !== 'All' ? { bodyType: filter } : {}
             )
             // .andWhere(
             //   isSale !== undefined ? 'car.isSale = :isSale' : '1=1',
@@ -2125,9 +1692,9 @@
   try {
     // const { state, city, locality } = req.body;
 
-    // Get unique property types
+    // Get unique car body types
     const carTypes = await CarDetails.createQueryBuilder('car')
-      .select('DISTINCT car.subCategory', 'subCategory')
+      .select('DISTINCT car.bodyType', 'bodyType')
       .where('car.isActive = :isActive', { isActive: true })
       .getRawMany();
 
@@ -2141,16 +1708,13 @@
     return res.status(200).json({
       success: true,
       data: {
-        propertyTypes: carTypes.map((pt) => pt.subCategory),
-        // furnishingTypes: furnishingTypes.map((ft) => ft.furnishing),
-        // bhkTypes: bhkTypes.map((bt) => `${bt.bhks} BHK`),
+        carTypes: carTypes.map((ct) => ct.bodyType).filter(Boolean),
         priceRange: {
           min: Math.floor(priceRange.min / 1000), // Convert to thousands
           max: Math.ceil(priceRange.max / 1000),
           step: 10,
         },
         listedBy: ['Dealer', 'Owner', 'EndUser'],
-        // RERAStatus: ['Approved'],
       },
     });
   } catch (error) {
@@ -2220,99 +1784,3 @@
     });
   }
 };
-
-/**
- * Create car report
- */
-// export const createPropertyReport = async (req: Request, res: Response) => {
-//   try {
-//     const { carId, userId, reason, description } = req.body;
-
-//     if (!carId || !userId || !reason) {
-//       return res.status(400).json({
-//         success: false,
-//         message: 'Property ID, User ID, and reason are required',
-//       });
-//     }
-
-//     const carRepo = AppDataSource.getRepository(Property);
-//     const userRepo = AppDataSource.getRepository(UserAuth);
-//     const reportRepo = AppDataSource.getRepository(PropertyReport);
-
-//     // Check if car exists
-//     const car = await carRepo.findOne({
-//       where: { id: carId },
-//     });
-
-//     if (!car) {
-//       return res.status(404).json({
-//         success: false,
-//         message: 'Property not found',
-//       });
-//     }
-
-//     // Check if user exists
-//     const user = await userRepo.findOne({
-//       where: { id: userId },
-//     });
-
-//     if (!user) {
-//       return res.status(404).json({
-//         success: false,
-//         message: 'User not found',
-//       });
-//     }
-
-//     // Check if user is trying to report their own car
-//     if (car.userId === userId) {
-//       return res.status(400).json({
-//         success: false,
-//         message: 'You cannot report your own car',
-//       });
-//     }
-
-//     // Check if user has already reported this car
-//     const existingReport = await reportRepo.findOne({
-//       where: { carId, reporterId: userId },
-//     });
-
-//     if (existingReport) {
-//       return res.status(400).json({
-//         success: false,
-//         message: 'You have already reported this car',
-//       });
-//     }
-
-//     // Create the report
-//     const carReport = new PropertyReport();
-//     carReport.carId = carId;
-//     carReport.reporterId = userId;
-//     carReport.reason = reason;
-//     carReport.description = description || null;
-//     carReport.status = PropertyReportStatus.PENDING;
-//     carReport.createdBy = userId;
-//     carReport.updatedBy = userId;
-
-//     const savedReport = await reportRepo.save(carReport);
-
-//     return res.status(201).json({
-//       success: true,
-//       message: 'Property reported successfully',
-//       report: {
-//         id: savedReport.id,
-//         carId: savedReport.carId,
-//         reporterId: savedReport.reporterId,
-//         reason: savedReport.reason,
-//         description: savedReport.description,
-//         status: savedReport.status,
-//         createdAt: savedReport.createdAt,
-//       },
-//     });
-//   } catch (error) {
-//     console.error('Error creating car report:', error);
-//     return res.status(500).json({
-//       success: false,
-//       message: 'Internal server error',
-//     });
-//   }
-// };