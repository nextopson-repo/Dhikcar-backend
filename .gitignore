--- conflicted
+++ resolved
@@ -37,9 +37,5 @@
 *.sln
 *.sw?
 
-<<<<<<< HEAD
-=======
-
->>>>>>> a599e3e9
 # PM2
 .pm2